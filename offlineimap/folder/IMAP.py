# IMAP folder support
# Copyright (C) 2002-2007 John Goerzen
# <jgoerzen@complete.org>
#
#    This program is free software; you can redistribute it and/or modify
#    it under the terms of the GNU General Public License as published by
#    the Free Software Foundation; either version 2 of the License, or
#    (at your option) any later version.
#
#    This program is distributed in the hope that it will be useful,
#    but WITHOUT ANY WARRANTY; without even the implied warranty of
#    MERCHANTABILITY or FITNESS FOR A PARTICULAR PURPOSE.  See the
#    GNU General Public License for more details.
#
#    You should have received a copy of the GNU General Public License
#    along with this program; if not, write to the Free Software
#    Foundation, Inc., 51 Franklin St, Fifth Floor, Boston, MA  02110-1301 USA

from Base import BaseFolder
import imaplib
from offlineimap import imaputil, imaplibutil
from offlineimap.ui import UIBase
from offlineimap.version import versionstr
import rfc822, time, string, random, binascii, re
from StringIO import StringIO
from copy import copy
import time


class IMAPFolder(BaseFolder):
    def __init__(self, imapserver, name, visiblename, accountname, repository):
        self.config = imapserver.config
        self.expunge = repository.getexpunge()
        self.name = imaputil.dequote(name)
        self.root = None # imapserver.root
        self.sep = imapserver.delim
        self.imapserver = imapserver
        self.messagelist = None
        self.visiblename = visiblename
        self.accountname = accountname
        self.repository = repository
        self.randomgenerator = random.Random()
        BaseFolder.__init__(self)

    def selectro(self, imapobj):
        """Select this folder when we do not need write access.
        Prefer SELECT to EXAMINE if we can, since some servers
        (Courier) do not stabilize UID validity until the folder is
        selected."""
        try:
            imapobj.select(self.getfullname())
        except imapobj.readonly:
            imapobj.select(self.getfullname(), readonly = 1)

    def getaccountname(self):
        return self.accountname

    def suggeststhreads(self):
        return 1

    def waitforthread(self):
        self.imapserver.connectionwait()

    def getcopyinstancelimit(self):
        return 'MSGCOPY_' + self.repository.getname()

    def getvisiblename(self):
        return self.visiblename

    def getuidvalidity(self):
        imapobj = self.imapserver.acquireconnection()
        try:
            # Primes untagged_responses
            self.selectro(imapobj)
            return long(imapobj.untagged_responses['UIDVALIDITY'][0])
        finally:
            self.imapserver.releaseconnection(imapobj)
    
    def quickchanged(self, statusfolder):
        # An IMAP folder has definitely changed if the number of
        # messages or the UID of the last message have changed.  Otherwise
        # only flag changes could have occurred.
        imapobj = self.imapserver.acquireconnection()
        try:
            # Primes untagged_responses
            imapobj.select(self.getfullname(), readonly = 1, force = 1)
            try:
                # Some mail servers do not return an EXISTS response if
                # the folder is empty.
                maxmsgid = long(imapobj.untagged_responses['EXISTS'][0])
            except KeyError:
                return True

            # Different number of messages than last time?
            if maxmsgid != len(statusfolder.getmessagelist()):
                return True

            if maxmsgid < 1:
                # No messages; return
                return False

            # Now, get the UID for the last message.
            response = imapobj.fetch('%d' % maxmsgid, '(UID)')[1]
        finally:
            self.imapserver.releaseconnection(imapobj)

        # Discard the message number.
        messagestr = string.split(response[0], maxsplit = 1)[1]
        options = imaputil.flags2hash(messagestr)
        if not options.has_key('UID'):
            return True
        uid = long(options['UID'])
        saveduids = statusfolder.getmessagelist().keys()
        saveduids.sort()
        if uid != saveduids[-1]:
            return True

        return False

    # TODO: Make this so that it can define a date that would be the oldest messages etc.
    def cachemessagelist(self):
        imapobj = self.imapserver.acquireconnection()
        self.messagelist = {}

        try:
            # Primes untagged_responses
            imapobj.select(self.getfullname(), readonly = 1, force = 1)

            maxage = self.config.getdefaultint("Account " + self.accountname, "maxage", -1)
            maxsize = self.config.getdefaultint("Account " + self.accountname, "maxsize", -1)

            if (maxage != -1) | (maxsize != -1):
                try:
                    search_condition = "(";

                    if(maxage != -1):
                        #find out what the oldest message is that we should look at
                        oldest_time_struct = time.gmtime(time.time() - (60*60*24*maxage))

                        #format this manually - otherwise locales could cause problems
                        monthnames_standard = ["Jan", "Feb", "Mar", "Apr", "May", \
                            "June", "July", "Aug", "Sep", "Oct", "Nov", "Dec"]

                        our_monthname = monthnames_standard[oldest_time_struct[1]-1]
                        daystr = "%(day)02d" % {'day' : oldest_time_struct[2]}
                        date_search_str = "SINCE " + daystr + "-" + our_monthname \
                            + "-" + str(oldest_time_struct[0])

                        search_condition += date_search_str

                    if(maxsize != -1):
                        if(maxage != 1): #There are two conditions - add a space
                            search_condition += " "

                        search_condition += "SMALLER " + self.config.getdefault("Account " + self.accountname, "maxsize", -1)

                    search_condition += ")"
                    searchresult = imapobj.search(None, search_condition)

                    #result would come back seperated by space - to change into a fetch
                    #statement we need to change space to comma
                    messagesToFetch = searchresult[1][0].replace(" ", ",")
                except KeyError:
                    return
                if len(messagesToFetch) < 1:
                    # No messages; return
                    return
            else:
                try:
                    # Some mail servers do not return an EXISTS response if
                    # the folder is empty.

                    maxmsgid = long(imapobj.untagged_responses['EXISTS'][0])
                    messagesToFetch = '1:%d' % maxmsgid;
                except KeyError:
                    return
                if maxmsgid < 1:
                    #no messages; return
                    return
            # Now, get the flags and UIDs for these.
            # We could conceivably get rid of maxmsgid and just say
            # '1:*' here.
<<<<<<< HEAD
            response = imapobj.fetch('1:%d' % maxmsgid, '(FLAGS UID)')[1]
=======

            response = imapobj.fetch(messagesToFetch, '(FLAGS UID INTERNALDATE)')[1]
>>>>>>> cde94e50
        finally:
            self.imapserver.releaseconnection(imapobj)
        for messagestr in response:
            # Discard the message number.
            messagestr = string.split(messagestr, maxsplit = 1)[1]
            options = imaputil.flags2hash(messagestr)
            if not options.has_key('UID'):
                UIBase.getglobalui().warn('No UID in message with options %s' %\
                                          str(options),
                                          minor = 1)
            else:
                uid = long(options['UID'])
                flags = imaputil.flagsimap2maildir(options['FLAGS'])
                rtime = imaplibutil.Internaldate2epoch(messagestr)
                self.messagelist[uid] = {'uid': uid, 'flags': flags, 'time': rtime}

    def getmessagelist(self):
        return self.messagelist

    def getmessage(self, uid):
        ui = UIBase.getglobalui()
        imapobj = self.imapserver.acquireconnection()
        try:
            imapobj.select(self.getfullname(), readonly = 1)
            initialresult = imapobj.uid('fetch', '%d' % uid, '(BODY.PEEK[])')
            ui.debug('imap', 'Returned object from fetching %d: %s' % \
                     (uid, str(initialresult)))
            return initialresult[1][0][1].replace("\r\n", "\n")
                
        finally:
            self.imapserver.releaseconnection(imapobj)

    def getmessagetime(self, uid):
        return self.messagelist[uid]['time']
    
    def getmessageflags(self, uid):
        return self.messagelist[uid]['flags']

    def savemessage_getnewheader(self, content):
        headername = 'X-OfflineIMAP-%s-' % str(binascii.crc32(content)).replace('-', 'x')
        headername += binascii.hexlify(self.repository.getname()) + '-'
        headername += binascii.hexlify(self.getname())
        headervalue= '%d-' % long(time.time())
        headervalue += str(self.randomgenerator.random()).replace('.', '')
        headervalue += '-v' + versionstr
        return (headername, headervalue)

    def savemessage_addheader(self, content, headername, headervalue):
        ui = UIBase.getglobalui()
        ui.debug('imap',
                 'savemessage_addheader: called to add %s: %s' % (headername,
                                                                  headervalue))
        insertionpoint = content.find("\r\n")
        ui.debug('imap', 'savemessage_addheader: insertionpoint = %d' % insertionpoint)
        leader = content[0:insertionpoint]
        ui.debug('imap', 'savemessage_addheader: leader = %s' % repr(leader))
        if insertionpoint == 0 or insertionpoint == -1:
            newline = ''
            insertionpoint = 0
        else:
            newline = "\r\n"
        newline += "%s: %s" % (headername, headervalue)
        ui.debug('imap', 'savemessage_addheader: newline = ' + repr(newline))
        trailer = content[insertionpoint:]
        ui.debug('imap', 'savemessage_addheader: trailer = ' + repr(trailer))
        return leader + newline + trailer

    def savemessage_searchforheader(self, imapobj, headername, headervalue):
        if imapobj.untagged_responses.has_key('APPENDUID'):
            return long(imapobj.untagged_responses['APPENDUID'][-1].split(' ')[1])

        ui = UIBase.getglobalui()
        ui.debug('imap', 'savemessage_searchforheader called for %s: %s' % \
                 (headername, headervalue))
        # Now find the UID it got.
        headervalue = imapobj._quote(headervalue)
        try:
            matchinguids = imapobj.uid('search', 'HEADER', headername, headervalue)[1][0]
        except imapobj.error, err:
            # IMAP server doesn't implement search or had a problem.
            ui.debug('imap', "savemessage_searchforheader: got IMAP error '%s' while attempting to UID SEARCH for message with header %s" % (err, headername))
            return 0
        ui.debug('imap', 'savemessage_searchforheader got initial matchinguids: ' + repr(matchinguids))

        if matchinguids == '':
            ui.debug('imap', "savemessage_searchforheader: UID SEARCH for message with header %s yielded no results" % headername)
            return 0

        matchinguids = matchinguids.split(' ')
        ui.debug('imap', 'savemessage_searchforheader: matchinguids now ' + \
                 repr(matchinguids))
        if len(matchinguids) != 1 or matchinguids[0] == None:
            raise ValueError, "While attempting to find UID for message with header %s, got wrong-sized matchinguids of %s" % (headername, str(matchinguids))
        matchinguids.sort()
        return long(matchinguids[0])

    def savemessage(self, uid, content, flags, rtime):
        imapobj = self.imapserver.acquireconnection()
        ui = UIBase.getglobalui()
        ui.debug('imap', 'savemessage: called')
        try:
            try:
                imapobj.select(self.getfullname()) # Needed for search
            except imapobj.readonly:
                ui.msgtoreadonly(self, uid, content, flags)
                # Return indicating message taken, but no UID assigned.
                # Fudge it.
                return 0
            
            # This backend always assigns a new uid, so the uid arg is ignored.
            # In order to get the new uid, we need to save off the message ID.

            message = rfc822.Message(StringIO(content))
            datetuple_msg = rfc822.parsedate(message.getheader('Date'))
            # Will be None if missing or not in a valid format.

            # If time isn't known
            if rtime == None and datetuple_msg == None:
                datetuple = time.localtime()
            elif rtime == None:
                datetuple = datetuple_msg
            else:
                datetuple = time.localtime(rtime)

            try:
                if datetuple[0] < 1981:
                    raise ValueError

                # Check for invalid date
                datetuple_check = time.localtime(time.mktime(datetuple))
                if datetuple[:2] != datetuple_check[:2]:
                    raise ValueError

                # This could raise a value error if it's not a valid format.
                date = imaplib.Time2Internaldate(datetuple) 
            except (ValueError, OverflowError):
                # Argh, sometimes it's a valid format but year is 0102
                # or something.  Argh.  It seems that Time2Internaldate
                # will rause a ValueError if the year is 0102 but not 1902,
                # but some IMAP servers nonetheless choke on 1902.
                date = imaplib.Time2Internaldate(time.localtime())

            ui.debug('imap', 'savemessage: using date ' + str(date))
            content = re.sub("(?<!\r)\n", "\r\n", content)
            ui.debug('imap', 'savemessage: initial content is: ' + repr(content))

            (headername, headervalue) = self.savemessage_getnewheader(content)
            ui.debug('imap', 'savemessage: new headers are: %s: %s' % \
                     (headername, headervalue))
            content = self.savemessage_addheader(content, headername,
                                                 headervalue)
            ui.debug('imap', 'savemessage: new content is: ' + repr(content))
            ui.debug('imap', 'savemessage: new content length is ' + \
                     str(len(content)))

            assert(imapobj.append(self.getfullname(),
                                       imaputil.flagsmaildir2imap(flags),
                                       date, content)[0] == 'OK')

            # Checkpoint.  Let it write out the messages, etc.
            assert(imapobj.check()[0] == 'OK')

            # Keep trying until we get the UID.
            ui.debug('imap', 'savemessage: first attempt to get new UID')
            uid = self.savemessage_searchforheader(imapobj, headername,
                                                   headervalue)
            # See docs for savemessage in Base.py for explanation of this and other return values
            if uid <= 0:
                ui.debug('imap', 'savemessage: first attempt to get new UID failed.  Going to run a NOOP and try again.')
                assert(imapobj.noop()[0] == 'OK')
                uid = self.savemessage_searchforheader(imapobj, headername,
                                                       headervalue)
        finally:
            self.imapserver.releaseconnection(imapobj)

        if uid: # avoid UID FETCH 0 crash happening later on
            self.messagelist[uid] = {'uid': uid, 'flags': flags}

        ui.debug('imap', 'savemessage: returning %d' % uid)
        return uid

    def savemessageflags(self, uid, flags):
        imapobj = self.imapserver.acquireconnection()
        try:
            try:
                imapobj.select(self.getfullname())
            except imapobj.readonly:
                UIBase.getglobalui().flagstoreadonly(self, [uid], flags)
                return
            result = imapobj.uid('store', '%d' % uid, 'FLAGS',
                                 imaputil.flagsmaildir2imap(flags))
            assert result[0] == 'OK', 'Error with store: ' + '. '.join(r[1])
        finally:
            self.imapserver.releaseconnection(imapobj)
        result = result[1][0]
        if not result:
            self.messagelist[uid]['flags'] = flags
        else:
            flags = imaputil.flags2hash(imaputil.imapsplit(result)[1])['FLAGS']
            self.messagelist[uid]['flags'] = imaputil.flagsimap2maildir(flags)

    def addmessageflags(self, uid, flags):
        self.addmessagesflags([uid], flags)

    def addmessagesflags_noconvert(self, uidlist, flags):
        self.processmessagesflags('+', uidlist, flags)

    def addmessagesflags(self, uidlist, flags):
        """This is here for the sake of UIDMaps.py -- deletemessages must
        add flags and get a converted UID, and if we don't have noconvert,
        then UIDMaps will try to convert it twice."""
        self.addmessagesflags_noconvert(uidlist, flags)

    def deletemessageflags(self, uid, flags):
        self.deletemessagesflags([uid], flags)

    def deletemessagesflags(self, uidlist, flags):
        self.processmessagesflags('-', uidlist, flags)

    def processmessagesflags(self, operation, uidlist, flags):
        if len(uidlist) > 101:
            # Hack for those IMAP ervers with a limited line length
            self.processmessagesflags(operation, uidlist[:100], flags)
            self.processmessagesflags(operation, uidlist[100:], flags)
            return
        
        imapobj = self.imapserver.acquireconnection()
        try:
            try:
                imapobj.select(self.getfullname())
            except imapobj.readonly:
                UIBase.getglobalui().flagstoreadonly(self, uidlist, flags)
                return
            r = imapobj.uid('store',
                            imaputil.listjoin(uidlist),
                            operation + 'FLAGS',
                            imaputil.flagsmaildir2imap(flags))
            assert r[0] == 'OK', 'Error with store: ' + '. '.join(r[1])
            r = r[1]
        finally:
            self.imapserver.releaseconnection(imapobj)
        # Some IMAP servers do not always return a result.  Therefore,
        # only update the ones that it talks about, and manually fix
        # the others.
        needupdate = copy(uidlist)
        for result in r:
            if result == None:
                # Compensate for servers that don't return anything from
                # STORE.
                continue
            attributehash = imaputil.flags2hash(imaputil.imapsplit(result)[1])
            if not ('UID' in attributehash and 'FLAGS' in attributehash):
                # Compensate for servers that don't return a UID attribute.
                continue
            lflags = attributehash['FLAGS']
            uid = long(attributehash['UID'])
            self.messagelist[uid]['flags'] = imaputil.flagsimap2maildir(lflags)
            try:
                needupdate.remove(uid)
            except ValueError:          # Let it slide if it's not in the list
                pass
        for uid in needupdate:
            if operation == '+':
                for flag in flags:
                    if not flag in self.messagelist[uid]['flags']:
                        self.messagelist[uid]['flags'].append(flag)
                    self.messagelist[uid]['flags'].sort()
            elif operation == '-':
                for flag in flags:
                    if flag in self.messagelist[uid]['flags']:
                        self.messagelist[uid]['flags'].remove(flag)

    def deletemessage(self, uid):
        self.deletemessages_noconvert([uid])

    def deletemessages(self, uidlist):
        self.deletemessages_noconvert(uidlist)

    def deletemessages_noconvert(self, uidlist):
        # Weed out ones not in self.messagelist
        uidlist = [uid for uid in uidlist if uid in self.messagelist]
        if not len(uidlist):
            return        

        self.addmessagesflags_noconvert(uidlist, ['T'])
        imapobj = self.imapserver.acquireconnection()
        try:
            try:
                imapobj.select(self.getfullname())
            except imapobj.readonly:
                UIBase.getglobalui().deletereadonly(self, uidlist)
                return
            if self.expunge:
                assert(imapobj.expunge()[0] == 'OK')
        finally:
            self.imapserver.releaseconnection(imapobj)
        for uid in uidlist:
            del self.messagelist[uid]
        
        <|MERGE_RESOLUTION|>--- conflicted
+++ resolved
@@ -180,12 +180,7 @@
             # Now, get the flags and UIDs for these.
             # We could conceivably get rid of maxmsgid and just say
             # '1:*' here.
-<<<<<<< HEAD
-            response = imapobj.fetch('1:%d' % maxmsgid, '(FLAGS UID)')[1]
-=======
-
-            response = imapobj.fetch(messagesToFetch, '(FLAGS UID INTERNALDATE)')[1]
->>>>>>> cde94e50
+            response = imapobj.fetch(messagesToFetch, '(FLAGS UID)')[1]
         finally:
             self.imapserver.releaseconnection(imapobj)
         for messagestr in response:
