--- conflicted
+++ resolved
@@ -21,16 +21,11 @@
 from offlineimap.localeval import LocalEval
 from offlineimap.threadutil import InstanceLimitedThread, ExitNotifyThread
 import offlineimap.ui
-<<<<<<< HEAD
-import os, sys
 from offlineimap.CustomConfig import CustomConfigParser
-=======
 from offlineimap.ui.detector import DEFAULT_UI_LIST
-from offlineimap.CustomConfig import CustomConfigParser
 from optparse import OptionParser
 import re, os, sys
 from threading import *
->>>>>>> 85e8aea9
 import threading, socket
 import signal
 import logging
@@ -196,26 +191,8 @@
         ui = offlineimap.ui.detector.findUI(config, options.interface)
         offlineimap.ui.UIBase.setglobalui(ui)
     
-<<<<<<< HEAD
-        # override config values with option '-k'
-        for option in options['-k']:
-            (key, value) = option.split('=', 1)
-            if ':' in key:
-                (secname, key) = key.split(':', 1)
-                section = secname.replace("_", " ")
-            else:
-                section = "general"
-            config.set(section, key, value)
-    
-        ui = offlineimap.ui.detector.findUI(config, options.get('-u'))
-        offlineimap.ui.UIBase.setglobalui(ui)
-    
-        if options.has_key('-l'):
-            ui.setlogfd(open(options['-l'], 'wt'))
-=======
         if options.logfile:
             ui.setlogfd(open(options.logfile, 'wt'))
->>>>>>> 85e8aea9
     
         #welcome blurb
         ui.init_banner()
